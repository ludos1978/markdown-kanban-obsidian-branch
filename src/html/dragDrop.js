--- conflicted
+++ resolved
@@ -126,7 +126,7 @@
     console.log(`setupGlobalDragAndDrop`);
 
     const boardContainer = document.getElementById('kanban-container');
-    // const dropFeedback = document.getElementById('drop-zone-feedback'); // REMOVE THIS
+    const dropFeedback = document.getElementById('drop-zone-feedback');
     
     // Prevent default drag behaviors on the entire board
     ['dragenter', 'dragover', 'dragleave', 'drop'].forEach(eventName => {
@@ -139,30 +139,8 @@
         e.stopPropagation();
     }
     
-    // Check if this is an external file drag (simplified)
-    function isExternalFileDrag(e) {
-        const dt = e.dataTransfer;
-        if (!dt) return false;
-        
-        // Check if internal drag is active
-        if (dragState && dragState.isDragging) {
-            return false;
-        }
-        
-        // Check for Files type (external files being dragged)
-        const typesArray = Array.from(dt.types || []);
-        return typesArray.includes('Files') || typesArray.includes('text/uri-list');
-    }
-    
-    // Remove all showDropFeedback and hideDropFeedback function calls
-    // Just keep the essential drop indicator for columns
-    
     // Enhanced dragover handling with column-specific indicators
     boardContainer.addEventListener('dragover', (e) => {
-        if (dragState && dragState.isDragging) {
-            return; // Skip for internal drags
-        }
-        
         if (isExternalFileDrag(e)) {
             const column = e.target.closest('.kanban-column');
             if (column && !column.classList.contains('collapsed')) {
@@ -170,19 +148,10 @@
             } else {
                 hideExternalDropIndicator();
             }
-            // NO showDropFeedback(e) - removed!
+            showDropFeedback(e);
         }
     }, false);
     
-<<<<<<< HEAD
-    // Simplified dragenter - no feedback overlay
-    boardContainer.addEventListener('dragenter', (e) => {
-        if (dragState && dragState.isDragging) {
-            return;
-        }
-        // Just prevent defaults, no visual feedback
-    }, false);
-=======
     // Show drop zone feedback - only for external file drags
     ['dragenter'].forEach(eventName => {
         boardContainer.addEventListener(eventName, (e) => {
@@ -251,30 +220,46 @@
         const hasUriList = Array.from(dt.types).some(t => t.toLowerCase() === 'text/uri-list');
         return hasUriList;
     }
->>>>>>> 2a15aea9
-    
-    boardContainer.addEventListener('dragleave', (e) => {
-        if (dragState && dragState.isDragging) {
-            return;
-        }
-        
-        if (!boardContainer.contains(e.relatedTarget)) {
+    
+    // Enhanced document-level handling
+    document.addEventListener('dragenter', (e) => {
+        if (isExternalFileDrag(e)) {
+            showDropFeedback(e);
+        }
+    });
+    
+    document.addEventListener('dragleave', (e) => {
+        if (!document.body.contains(e.relatedTarget)) {
+            hideDropFeedback(e);
             hideExternalDropIndicator();
-            // NO hideDropFeedback(e) - removed!
-        }
-    }, false);
-    
-    // Handle dropped files (simplified)
+        }
+    });
+    
+    function showDropFeedback(e) {
+        if (dropFeedback) {
+            dropFeedback.classList.add('active');
+        }
+    }
+    
+    function hideDropFeedback(e) {
+        if (dropFeedback) {
+            dropFeedback.classList.remove('active');
+        }
+        boardContainer.classList.remove('drag-highlight');
+    }
+    
+    // Handle dropped files
     boardContainer.addEventListener('drop', handleFileDrop, false);
     document.addEventListener('drop', handleFileDrop, false);
     
     function handleFileDrop(e) {
-        // Hide only the column indicators
+        // Always hide feedback first
+        hideDropFeedback(e);
         hideExternalDropIndicator();
         
-        // Skip if internal drag
-        if (dragState && dragState.isDragging) {
-            console.log('Ignoring drop - internal drag in progress');
+        // Check if this is an internal drag - if so, ignore
+        if (dragState.isDragging && (dragState.draggedColumn || dragState.draggedTask)) {
+            console.log('Ignoring file drop - internal drag in progress');
             return;
         }
         
@@ -283,6 +268,14 @@
         }
         
         const dt = e.dataTransfer;
+        
+        // Double-check this isn't an internal drag
+        const textData = dt.getData('text/plain');
+        if (textData && (textData.startsWith('kanban-task:') || textData.startsWith('kanban-column:'))) {
+            console.log('Ignoring file drop - detected internal kanban data');
+            return;
+        }
+        
         const files = dt.files;
         
         isProcessingDrop = true;
@@ -298,8 +291,8 @@
             
             if (uriList) {
                 handleVSCodeUriDrop(e, uriList);
-            } else if (textPlain && (textPlain.startsWith('file://') || 
-                      (textPlain.includes('/') && !textPlain.includes('task_') && !textPlain.includes('col_')))) {
+            } else if (textPlain && !textPlain.startsWith('kanban-') && 
+                    (textPlain.startsWith('file://') || textPlain.includes('/'))) {
                 handleVSCodeUriDrop(e, textPlain);
             } else {
                 isProcessingDrop = false;
@@ -786,61 +779,101 @@
     handle.addEventListener('dragstart', e => {
         const taskItem = e.target.closest('.task-item');
         if (taskItem) {
-            // Set drag state IMMEDIATELY and FIRST
-            dragState.isDragging = true;
-            dragState.draggedTask = taskItem;
-            
             e.stopPropagation();
             const taskId = taskItem.dataset.taskId;
             const columnId = taskItem.dataset.columnId;
             
             // Store original position
+            dragState.draggedTask = taskItem;
             dragState.originalTaskParent = taskItem.parentNode;
             dragState.originalTaskNextSibling = taskItem.nextSibling;
             dragState.originalTaskIndex = Array.from(dragState.originalTaskParent.children).indexOf(taskItem);
-            
-            e.dataTransfer.setData('text/plain', taskId);
-            e.dataTransfer.setData('application/column-id', columnId);
+            dragState.isDragging = true; // IMPORTANT: Set this BEFORE setting data
+            
+            // Set multiple data formats
+            e.dataTransfer.effectAllowed = 'move';
+            e.dataTransfer.setData('text/plain', `kanban-task:${taskId}`); // Add prefix
             e.dataTransfer.setData('application/kanban-task', taskId);
-            e.dataTransfer.effectAllowed = 'move';
-            
-            // Add dragging class AFTER setting drag state
-            setTimeout(() => {
-                taskItem.classList.add('dragging', 'drag-preview');
-            }, 0);
-            
-            console.log(`Task dragstart: isDragging=${dragState.isDragging}`);
+            e.dataTransfer.setData('application/x-kanban-task', taskId); // Fallback
+            
+            // Make the task semi-transparent
+            taskItem.classList.add('dragging', 'drag-preview');
+            
+            console.log(`dragstart task ${taskId}, dragState.isDragging = ${dragState.isDragging}`);
         }
     });
 
     handle.addEventListener('dragend', e => {
+        console.log(`dragend for task, clearing drag state`);
+
         const taskItem = e.target.closest('.task-item');
         if (taskItem) {
-            console.log(`Task dragend: clearing drag state`);
-            
-            // Remove visual feedback FIRST
+            // Clean up drag state FIRST
+            dragState.isDragging = false;
+            
+            // Remove all visual feedback
             taskItem.classList.remove('dragging', 'drag-preview');
             document.querySelectorAll('.task-item').forEach(task => {
                 task.classList.remove('drag-transitioning');
             });
             
-            // Handle position change...
-            // [existing position change logic]
-            
-            // Clear drag state LAST
-            dragState.isDragging = false;
+            // Get the final position
+            const finalParent = taskItem.parentNode;
+            const finalColumnElement = finalParent?.closest('.kanban-column');
+            const finalColumnId = finalColumnElement?.dataset.columnId;
+            
+            if (finalParent && finalColumnId) {
+                const originalColumnElement = dragState.originalTaskParent?.closest('.kanban-column');
+                const originalColumnId = originalColumnElement?.dataset.columnId;
+                
+                const finalIndex = Array.from(finalParent.children).indexOf(taskItem);
+                
+                // Check if position actually changed
+                const positionChanged = finalParent !== dragState.originalTaskParent || 
+                                       finalIndex !== dragState.originalTaskIndex;
+                
+                if (positionChanged && originalColumnId) {
+                    // DON'T restore position - keep the preview position
+                    // Calculate the proper index for the data model
+                    const dropIndex = finalIndex >= 0 ? finalIndex : 0;
+                    
+                    // Send the command to update the model
+                    vscode.postMessage({
+                        type: 'moveTask',
+                        taskId: taskItem.dataset.taskId,
+                        fromColumnId: originalColumnId,
+                        toColumnId: finalColumnId,
+                        newIndex: dropIndex
+                    });
+                }
+            }
+            
+            // At the very end:
             dragState.draggedTask = null;
             dragState.originalTaskParent = null;
             dragState.originalTaskNextSibling = null;
             dragState.originalTaskIndex = -1;
-            
-            // Force hide any lingering drop feedback
-            // const dropFeedback = document.getElementById('drop-zone-feedback');
-            // if (dropFeedback) {
-            //     dropFeedback.classList.remove('active');
-            // }
-        }
-    });
+            dragState.isDragging = false; // Extra safety
+        }
+    });
+    
+    // Add ESC key handler to cancel task drag
+    if (!handle.hasEscListener) {
+        handle.hasEscListener = true;
+        document.addEventListener('keydown', e => {
+            if (e.key === 'Escape' && dragState.isDragging && dragState.draggedTask) {
+                restoreTaskPosition();
+                dragState.draggedTask.classList.remove('dragging', 'drag-preview');
+                
+                // Reset drag state
+                dragState.draggedTask = null;
+                dragState.originalTaskParent = null;
+                dragState.originalTaskNextSibling = null;
+                dragState.originalTaskIndex = -1;
+                dragState.isDragging = false;
+            }
+        });
+    }
 }
 
 function getDragAfterTaskElement(container, y) {
@@ -932,41 +965,42 @@
     console.log(`setupColumnDragAndDrop`);
 
     const boardElement = document.getElementById('kanban-board');
+    
+    // Get all columns across all rows
     const columns = boardElement.querySelectorAll('.kanban-column');
 
     columns.forEach(column => {
         const dragHandle = column.querySelector('.column-drag-handle');
         if (!dragHandle) return;
 
-        dragHandle.addEventListener('dragstart', e => {
-            // Set drag state IMMEDIATELY and FIRST
-            dragState.isDragging = true;
-            dragState.draggedColumn = column;
-            
-            const columnId = column.getAttribute('data-column-id');
-            
-            // Store original position
-            dragState.originalColumnIndex = Array.from(column.parentElement.children).indexOf(column);
-            dragState.originalColumnNextSibling = column.nextSibling;
-            dragState.originalColumnParent = column.parentNode;
-            
-            e.dataTransfer.effectAllowed = 'move';
-            e.dataTransfer.setData('text/plain', columnId);
-            e.dataTransfer.setData('application/column-id', columnId);
-            e.dataTransfer.setData('application/kanban-column', columnId);
-            
-            // Add dragging class AFTER setting drag state
-            setTimeout(() => {
+            dragHandle.addEventListener('dragstart', e => {
+                const columnId = column.getAttribute('data-column-id');
+                
+                // Store original position
+                dragState.draggedColumn = column;
+                dragState.originalColumnIndex = Array.from(column.parentElement.children).indexOf(column);
+                dragState.originalColumnNextSibling = column.nextSibling;
+                dragState.originalColumnParent = column.parentNode;
+                dragState.isDragging = true; // IMPORTANT: Set this BEFORE setting data
+                
+                // Set multiple data formats to ensure detection works
+                e.dataTransfer.effectAllowed = 'move';
+                e.dataTransfer.setData('text/plain', `kanban-column:${columnId}`); // Add prefix
+                e.dataTransfer.setData('application/kanban-column', columnId);
+                e.dataTransfer.setData('application/x-kanban-column', columnId); // Fallback
+                
+                // Make the column semi-transparent
                 column.classList.add('dragging', 'drag-preview');
-            }, 0);
-
-            console.log(`Column dragstart: isDragging=${dragState.isDragging}`);
-        });
+                
+                console.log(`dragstart column ${columnId}, dragState.isDragging = ${dragState.isDragging}`);
+            });
 
         dragHandle.addEventListener('dragend', e => {
-            console.log(`Column dragend: clearing drag state`);
-            
-            // Remove visual feedback FIRST
+            console.log(`dragend for column, clearing drag state`);
+
+            dragState.isDragging = false;
+            
+            // Remove all visual feedback
             column.classList.remove('dragging', 'drag-preview');
             document.querySelectorAll('.kanban-column').forEach(col => {
                 col.classList.remove('drag-over', 'drag-transitioning');
@@ -975,17 +1009,24 @@
                 row.classList.remove('drag-over');
             });
             
-            // Get final position info
+            // Get the final position and row from the current DOM state
             const columnId = column.getAttribute('data-column-id');
             const parentRow = column.closest('.kanban-row');
-            let newRowNumber = parentRow ? 
-                parseInt(parentRow.getAttribute('data-row-number') || '1') : 1;
-            
+            
+            let newRowNumber = 1; // Default to row 1
+            if (parentRow) {
+                newRowNumber = parseInt(parentRow.getAttribute('data-row-number') || '1');
+            } else if (dragState.finalRowNumber) {
+                // Use the stored row number from drop event
+                newRowNumber = dragState.finalRowNumber;
+            }
+            
+            // Calculate the new position based on the current DOM state
             const newPosition = calculateColumnNewPosition(column);
             
             console.log(`Final position for column ${columnId}: position ${newPosition}, row ${newRowNumber}`);
             
-            // Send update
+            // Send combined move and row update to backend
             vscode.postMessage({
                 type: 'moveColumnWithRowUpdate',
                 columnId: columnId,
@@ -993,8 +1034,7 @@
                 newRow: newRowNumber
             });
             
-            // Clear drag state LAST
-            dragState.isDragging = false;
+            // At the very end, ensure complete reset:
             dragState.draggedColumn = null;
             dragState.originalColumnParent = null;
             dragState.originalColumnIndex = -1;
@@ -1002,12 +1042,60 @@
             dragState.targetRowNumber = null;
             dragState.targetPosition = null;
             dragState.finalRowNumber = null;
-            
-            // Force hide any lingering drop feedback
-            const dropFeedback = document.getElementById('drop-zone-feedback');
-            if (dropFeedback) {
-                dropFeedback.classList.remove('active');
-            }
+            dragState.isDragging = false; // Extra safety
+        });
+
+        column.addEventListener('dragover', e => {
+            e.preventDefault();
+            // Don't stop propagation here - let it bubble to row handler
+            
+            if (!dragState.draggedColumn || dragState.draggedColumn === column) {
+                return;
+            }
+            
+            // Get the target row container
+            const targetRow = column.closest('.kanban-row');
+            
+            if (!targetRow) {
+                // Fallback for single row layout
+                const board = column.parentElement;
+                const columns = Array.from(board.querySelectorAll('.kanban-column'));
+                const targetIndex = columns.indexOf(column);
+                const draggedIndex = columns.indexOf(dragState.draggedColumn);
+                
+                if (draggedIndex < targetIndex) {
+                    if (column.nextSibling && column.nextSibling.classList.contains('kanban-column')) {
+                        board.insertBefore(dragState.draggedColumn, column.nextSibling);
+                    } else {
+                        const addBtn = board.querySelector('.add-column-btn');
+                        if (addBtn) {
+                            board.insertBefore(dragState.draggedColumn, addBtn);
+                        } else {
+                            board.appendChild(dragState.draggedColumn);
+                        }
+                    }
+                } else {
+                    board.insertBefore(dragState.draggedColumn, column);
+                }
+            }
+            
+            // Add transition classes
+            document.querySelectorAll('.kanban-column').forEach(col => {
+                if (col !== dragState.draggedColumn) {
+                    col.classList.add('drag-transitioning');
+                }
+            });
+        });
+
+        column.addEventListener('dragleave', e => {
+            if (!column.contains(e.relatedTarget)) {
+                column.classList.remove('drag-over');
+            }
+        });
+
+        column.addEventListener('drop', e => {
+            e.preventDefault();
+            column.classList.remove('drag-over');
         });
     });
 }
