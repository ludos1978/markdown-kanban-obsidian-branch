--- conflicted
+++ resolved
@@ -16,11 +16,11 @@
  * Used by: renderBoard(), generateTagStyles(), task/column rendering
  * @param {string} text - Text containing hashtags
  * @returns {string|null} - Lowercase tag name without # or null if none found
- * Note: Skips row tags (#rowN), span tags (#spanN), stack tags (#stack), and gather tags (#gather_...)
+ * Note: Skips row tags (#rowN), span tags (#spanN), and gather tags (#gather_...)
  */
 function extractFirstTag(text) {
     if (!text) {return null;}
-    const re = /#(?!row\d+\b)(?!span\d+\b)(?!stack\b)([a-zA-Z0-9_-]+(?:[=|><][a-zA-Z0-9_-]+)*)/g;
+    const re = /#(?!row\d+\b)(?!span\d+\b)([a-zA-Z0-9_-]+(?:[=|><][a-zA-Z0-9_-]+)*)/g;
     let m;
     while ((m = re.exec(text)) !== null) {
         const raw = m[1];
@@ -617,8 +617,8 @@
 function getActiveTagsInTitle(text) {
     if (!text || typeof text !== 'string') {return [];}
     // Match all tags - for gather tags, include the full expression until next space
-    // Skip row tags, span tags, and stack tags
-    const matches = text.match(/#(?!row\d+\b)(?!span\d+\b)(?!stack\b)([a-zA-Z0-9_-]+(?:[&|=><][a-zA-Z0-9_-]+)*)/g) || [];
+    // Skip row tags and span tags
+    const matches = text.match(/#(?!row\d+\b)(?!span\d+\b)([a-zA-Z0-9_-]+(?:[&|=><][a-zA-Z0-9_-]+)*)/g) || [];
     return matches.map(tag => {
         const fullTag = tag.substring(1);
         // For gather tags, keep the full expression
@@ -714,7 +714,7 @@
     // Find tags that are in use but not configured
     const userAddedTags = [];
     allTagsInUse.forEach(tag => {
-        if (!configuredTags.has(tag) && !tag.startsWith('row') && tag !== 'stack') { // Exclude layout tags
+        if (!configuredTags.has(tag) && !tag.startsWith('row')) { // Exclude row tags
             userAddedTags.push(tag);
         }
     });
@@ -1006,7 +1006,7 @@
         const handlersToCleanup = Object.keys(window.tagHandlers).filter(key => {
             // Pattern: tag-chip-column-{columnId}-{tagName} or tag-chip-task-{taskId}-{tagName}
             return key.startsWith(`tag-chip-column-${columnId}-`) ||
-                   (key.startsWith(`tag-chip-task-`) && existingColumnElement.querySelector(`[data-task-id]`));
+                   (key.startsWith(`tag-chip-task-`) && existingColumnElement.querySelector(`[data-task-id]`))
         });
 
         // Also find task handlers by checking actual task IDs in the existing column
@@ -1052,9 +1052,7 @@
     if (window.collapsedColumns && window.collapsedColumns.has(columnId)) {
         newColumnElement.classList.add('collapsed');
         const toggle = newColumnElement.querySelector('.collapse-toggle');
-        if (toggle) {
-            toggle.classList.add('rotated');
-        }
+        if (toggle) toggle.classList.add('rotated');
     }
 
     // Update image sources for the new content
@@ -1189,43 +1187,6 @@
             // rowContainer.appendChild(rowHeader);
             
             // Add columns for this row with stacking support
-<<<<<<< HEAD
-            const columnsInRow = currentBoard.columns.filter(col => getColumnRow(col.title) === row);
-            let currentStackContainer = null;
-            let lastColumnElement = null;
-
-            columnsInRow.forEach((column, index) => {
-                const isStacked = getColumnStacked(column.title);
-                const globalIndex = currentBoard.columns.indexOf(column);
-                const columnElement = createColumnElement(column, globalIndex);
-
-                if (isStacked) {
-                    if (currentStackContainer) {
-                        // Add to existing stack container
-                        currentStackContainer.appendChild(columnElement);
-                    } else if (lastColumnElement) {
-                        // Create a new stack container and move the previous column into it
-                        currentStackContainer = document.createElement('div');
-                        currentStackContainer.className = 'kanban-column-stack';
-
-                        // Remove the last column from its current position
-                        lastColumnElement.parentNode.removeChild(lastColumnElement);
-
-                        // Add both the previous column and current stacked column to the stack
-                        currentStackContainer.appendChild(lastColumnElement);
-                        currentStackContainer.appendChild(columnElement);
-                        rowContainer.appendChild(currentStackContainer);
-                    } else {
-                        // First column is stacked (unusual case) - treat as regular column
-                        console.warn('First column in row has #stack tag, treating as regular column');
-                        rowContainer.appendChild(columnElement);
-                        currentStackContainer = null;
-                    }
-                } else {
-                    // Regular column - reset stack container
-                    currentStackContainer = null;
-                    rowContainer.appendChild(columnElement);
-=======
             let currentStackContainer = null;
             let lastColumnElement = null;
 
@@ -1255,10 +1216,7 @@
                         currentStackContainer = null;
                         lastColumnElement = columnElement;
                     }
->>>>>>> 0904e749
                 }
-
-                lastColumnElement = columnElement;
             });
             
             // Add the "Add Column" button to each row
@@ -1278,58 +1236,21 @@
     } else {
         // Single row layout with stacking support
         boardElement.classList.remove('multi-row');
-<<<<<<< HEAD
-        
-        // Single row layout with stacking support
-=======
-
->>>>>>> 0904e749
+
         let currentStackContainer = null;
         let lastColumnElement = null;
 
         currentBoard.columns.forEach((column, index) => {
-            const isStacked = getColumnStacked(column.title);
             const columnElement = createColumnElement(column, index);
-<<<<<<< HEAD
-
-            if (isStacked) {
-                if (currentStackContainer) {
-                    // Add to existing stack container
-                    currentStackContainer.appendChild(columnElement);
-                } else if (lastColumnElement) {
-=======
             const isStacked = /#stack\b/i.test(column.title);
 
             if (isStacked && lastColumnElement) {
                 // This column should be stacked below the previous one
                 if (!currentStackContainer) {
->>>>>>> 0904e749
                     // Create a new stack container and move the previous column into it
                     currentStackContainer = document.createElement('div');
                     currentStackContainer.className = 'kanban-column-stack';
 
-<<<<<<< HEAD
-                    // Remove the last column from its current position
-                    lastColumnElement.parentNode.removeChild(lastColumnElement);
-
-                    // Add both the previous column and current stacked column to the stack
-                    currentStackContainer.appendChild(lastColumnElement);
-                    currentStackContainer.appendChild(columnElement);
-                    boardElement.appendChild(currentStackContainer);
-                } else {
-                    // First column is stacked (unusual case) - treat as regular column
-                    console.warn('First column has #stack tag, treating as regular column');
-                    boardElement.appendChild(columnElement);
-                    currentStackContainer = null;
-                }
-            } else {
-                // Regular column - reset stack container
-                currentStackContainer = null;
-                boardElement.appendChild(columnElement);
-            }
-
-            lastColumnElement = columnElement;
-=======
                     // Replace the previous column with the stack container
                     lastColumnElement.parentNode.replaceChild(currentStackContainer, lastColumnElement);
                     currentStackContainer.appendChild(lastColumnElement);
@@ -1343,7 +1264,6 @@
                 currentStackContainer = null;
                 lastColumnElement = columnElement;
             }
->>>>>>> 0904e749
         });
 
         const addColumnBtn = document.createElement('button');
@@ -1598,8 +1518,8 @@
     columnDiv.setAttribute('data-column-index', columnIndex);
     columnDiv.setAttribute('data-row', getColumnRow(column.title));
 
-    // Add primary tag for background color only (ignore row/gather/span/stack)
-    if (columnTag && !columnTag.startsWith('row') && !columnTag.startsWith('gather_') && !columnTag.startsWith('span') && columnTag !== 'stack') {
+    // Add primary tag for background color only (ignore row/gather/span)
+    if (columnTag && !columnTag.startsWith('row') && !columnTag.startsWith('gather_') && !columnTag.startsWith('span')) {
         columnDiv.setAttribute('data-column-tag', columnTag);
     }
     
@@ -2640,8 +2560,8 @@
     }
     
     // Remove all tags from the title (keep everything except tags)
-    // Tags are in format #tagname, but preserve #row tags, #span tags, and #stack tags
-    const newTitle = currentTitle.replace(/#(?!row\d+\b)(?!span\d+\b)(?!stack\b)[a-zA-Z0-9_-]+(?:[&|=><][a-zA-Z0-9_-]+)*/g, '').trim();
+    // Tags are in format #tagname, but preserve #row tags and #span tags
+    const newTitle = currentTitle.replace(/#(?!row\d+\b)(?!span\d+\b)[a-zA-Z0-9_-]+(?:[&|=><][a-zA-Z0-9_-]+)*/g, '').trim();
     
     // Update the element
     element.title = newTitle;
